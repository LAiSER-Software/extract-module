"""
Module Description:
-------------------
Class to extract skills from text and align them to existing taxonomy

Ownership:
----------
Project: Leveraging Artificial intelligence for Skills Extraction and Research (LAiSER)
Owner:  George Washington University Institute of Public Policy
        Program on Skills, Credentials and Workforce Policy
        Media and Public Affairs Building
        805 21st Street NW
        Washington, DC 20052
        PSCWP@gwu.edu
        https://gwipp.gwu.edu/program-skills-credentials-workforce-policy-pscwp

License:
--------
Copyright 2024 George Washington University Institute of Public Policy

Permission is hereby granted, free of charge, to any person obtaining a copy of this software and associated
documentation files (the “Software”), to deal in the Software without restriction, including without limitation
the rights to use, copy, modify, merge, publish, distribute, sublicense, and/or sell copies of the Software,
and to permit persons to whom the Software is furnished to do so, subject to the following conditions:

The above copyright notice and this permission notice shall be included in all copies or substantial portions of the
Software.

THE SOFTWARE IS PROVIDED “AS IS”, WITHOUT WARRANTY OF ANY KIND, EXPRESS OR IMPLIED, INCLUDING BUT NOT LIMITED TO THE
WARRANTIES OF MERCHANTABILITY, FITNESS FOR A PARTICULAR PURPOSE AND NONINFRINGEMENT. IN NO EVENT SHALL THE AUTHORS OR
COPYRIGHT HOLDERS BE LIABLE FOR ANY CLAIM, DAMAGES OR OTHER LIABILITY, WHETHER IN AN ACTION OF CONTRACT, TORT OR
OTHERWISE, ARISING FROM, OUT OF OR IN CONNECTION WITH THE SOFTWARE OR THE USE OR OTHER DEALINGS IN THE SOFTWARE.


Input Requirements:
-------------------
- Pandas Dataframe with ID and Text Column

Output/Return Format:
----------------------------
- Pandas dataframe with below columns:
    - "Research ID": text_id
    - "Skill Name": Raw skill extracted,
    - "Skill Tag": skill tag from taxonomy,
    - "Correlation Coefficient": similarity_score


"""
"""
Revision History:
-----------------
Rev No.     Date            Author              Description
[1.0.0]     05/30/2024      Vedant M.           Initial Version
[1.0.1]     06/01/2024      Vedant M.           Referencing utils.py and params.py
[1.0.2]     06/08/2024      Satya Phanindra K.  Modify get_aligned_skills function to JSON output
[1.0.3]     06/10/2024      Vedant M.           Updated functions extract_raw and align_skills for input and output
[1.0.4]     06/13/2024      Vedant M.           Added function extractor to encapsulate both functions
[1.0.5]     06/15/2024      Satya Phanindra K.  Replaced OpenAI API with HuggingFace API for skill extraction
[1.0.6]     06/20/2024      Satya Phanindra K.  Added function to extract skills from text using Fine-Tuned Language Model's API
[1.0.7]     07/03/2024      Satya Phanindra K.  Added CONDITIONAL GPU support for Fine-Tuned Language Model and error handling
[1.0.9]     07/08/2024      Satya Phanindra K.  Added support for SkillNer model for skill extraction, if GPU not available
[1.0.8]     07/11/2024      Satya Phanindra K.  Calculate cosine similarities in bulk for optimal performance.
[1.0.9]     07/15/2024      Satya Phanindra K.  Error handling for empty list outputs from extract_raw function
[1.0.10]    11/24/2024      Prudhvi Chekuri     Added support for skills extraction from syllabi data
<<<<<<< HEAD
[1.0.11]    03/12/2025      Satya Phanindra K.  Update extractor function to handle syllabus data
=======
[1.1.0]     03/12/2025      Prudhvi Chekuri     Added support for extracting KSAs from text and aligning them to the taxonomy
>>>>>>> 6f277d0f


TODO:
-----
- 1: Add references to utils and global parameter file
- 2: sort taxonomy inputs
- 3: include rsd_name instead of keywords from osn
- 4: Optimize the `align_skills` function.
"""

# native packages
import sys
import os

# installed packages
import spacy
import torch
import numpy as np
import pandas as pd
from vllm import LLM
from tqdm.auto import tqdm
from spacy.matcher import PhraseMatcher
from skillNer.general_params import SKILL_DB
from sklearn.metrics.pairwise import cosine_similarity
from skillNer.skill_extractor_class import SkillExtractor
from transformers import AutoTokenizer, AutoModelForCausalLM, BitsAndBytesConfig
from scipy.spatial.distance import cdist


# internal packages
from laiser.utils import get_embedding, cosine_similarity
from laiser.params import SIMILARITY_THRESHOLD, SKILL_DB_PATH
from laiser.llm_methods import get_completion, get_completion_vllm


class Skill_Extractor:
    """
    Class to extract skills from text and align them to existing taxonomy
    ...

    Attributes
    ----------
    model_id: string
        Model ID for Large Language Model
    HF_TOKEN: string
        HuggingFace Token for restricted models under gated HF repos.
    use_gpu: boolean
        Flag to use GPU for Large Language Model
    nlp: spacy model
        Spacy model for NER
    skill_db_df: pandas dataframe
        Dataframe containing taxonomy skills
    skill_db_embeddings: numpy array
        Array containing embeddings of taxonomy skills
    llm: LLM model
        Large Language Model for skill extraction
    ner_extractor: SkillExtractor
        SkillNer model for CPU skill extraction
    
    Methods
    -------
    extract_raw(input_text: text)
        The function extracts skills from text using NER model

    align_skills(raw_skills: list, document_id='0': string):
        This function aligns the skills provided to the desired taxonomy
        
    align_KSAs(extracted_df: pandas dataframe, id_column='Research ID'):
        This function aligns the skills provided to the desired taxonomy
        
    extractor(data: pandas dataframe, id_column='Research ID', text_column='Text'):
        Function takes text dataset to extract and aligns skills based on available taxonomies
        
    align_KSAs(extracted_df: pandas dataframe, id_column='Research ID'):
        This function aligns the KSAs provided to the available taxonomy    
    ....

    """

    def __init__(self, AI_MODEL_ID, HF_TOKEN, use_gpu):
        self.model_id = AI_MODEL_ID
        self.HF_TOKEN=HF_TOKEN
        self.use_gpu=use_gpu
        self.nlp = spacy.load("en_core_web_lg")
        self.skill_db_df = pd.read_csv(SKILL_DB_PATH)
        self.skill_db_embeddings = np.array([get_embedding(self.nlp, label) for label in self.skill_db_df['SkillLabel']])
        if torch.cuda.is_available() and self.use_gpu:
            print("GPU is available. Using GPU for Large Language model initialization...")
            torch.cuda.empty_cache()
            
            # Use quantization to reduce the model size and memory usage
            if self.model_id:
                self.llm = LLM(model=self.model_id, dtype="float16", quantization='gptq')
            else:
                self.llm = LLM(model="marcsun13/gemma-2-9b-it-GPTQ", dtype="float16", quantization='gptq')              
        else:
            print("GPU is not available. Using CPU for SkillNer model initialization...")
            self.ner_extractor = SkillExtractor(self.nlp, SKILL_DB, PhraseMatcher)
        return


    # Declaring a private method for extracting raw skills from input text
    def extract_raw(self, input_text, text_columns, id_column, input_type):
        """
        The function extracts skills from text using Fine-Tuned Language Model's API

        Parameters
        ----------
        input_text : pandas Series with text data
            Job advertisement / Job Description / Syllabus Description / Course Outcomes etc.
        id_column: string
            Name of id column in the dataset. Defaults to 'Research ID'
        text_columns: list
            Name of the text columns in the dataset. Defaults to 'description'
        input_type: string
            Type of input data. Defaults to 'job_desc'

        Returns
        -------
        list: List of extracted skills from text

        """    
        
        if torch.cuda.is_available() and self.use_gpu:
            # GPU is available. Using Language model for extraction.
            extracted_skills_set = get_completion_vllm(input_text, text_columns, id_column, input_type, self.llm)
            torch.cuda.empty_cache()
        else: 
            # GPU is not available. Using SkillNer model for extraction.
            ner_extractor = self.ner_extractor
            extracted_skills_set = set()
            annotations = None
            try:
                
                if input_type == "job_desc":
                  input_text = input_text[text_columns][0]
                elif input_type == "syllabus":
                  input_text = f"Course Description: {input_text[text_columns[0]]}\n\nLearning Outcomes: {input_text[text_columns[1]]}"
                
                annotations = ner_extractor.annotate(input_text)
            except ValueError as e:
                print(f"Skipping example, ValueError encountered: {e}")
            except Exception as e:
                print(f"Skipping example, An unexpected error occurred: {e}")

            for item in annotations['results']['full_matches']:
                extracted_skills_set.add(item['doc_node_value'])

            # get ngram_scored
            for item in annotations['results']['ngram_scored']:
                extracted_skills_set.add(item['doc_node_value'])

        return list(extracted_skills_set)
            

    def align_skills(self, raw_skills, document_id='0'):
        """
        This function aligns the skills provided to the available taxonomy

        Parameters
        ----------
        raw_skills : list
            Provide list of skill extracted from Job Descriptions / Syllabus.

        Returns
        -------
        list: List of taxonomy skills from text in JSON format
            [
                {
                    "Research ID": text_id,
                    "Skill Name": Raw skill extracted,
                    "Skill Tag": taxonomy skill tag,
                    "Correlation Coefficient": similarity_score
                },
                ...
            ]

        """
        raw_skill_embeddings = np.array([get_embedding(self.nlp, skill) for skill in raw_skills])

        # Calculate cosine similarities in bulk
        similarities = 1 - cdist(raw_skill_embeddings, self.skill_db_embeddings, metric='cosine')

        matches = []
        for i, raw_skill in enumerate(raw_skills):
            skill_matches = np.where(similarities[i] > SIMILARITY_THRESHOLD)[0]
            for match in skill_matches:
                matches.append({
                    "Research ID": document_id,
                    "Raw Skill": raw_skill,
                    "Skill Tag": self.skill_db_df.iloc[match]['SkillTag'],
                    "Correlation Coefficient": similarities[i, match]
                })

        return matches


    def align_KSAs(self, extracted_df, id_column):
<<<<<<< HEAD
        """
        This function aligns the skills provided to the available taxonomy
=======
        
        """
        This function aligns the KSAs provided to the available taxonomy
>>>>>>> 6f277d0f
        
        Parameters
        ----------
        extracted_df : pandas dataframe
<<<<<<< HEAD
            Provide dataframe of skills extracted from Job Descriptions / Syllabus.
=======
            Dataset containing extracted KSAs from text and their details.
>>>>>>> 6f277d0f
        id_column: string
            Name of id column in the dataset. Defaults to 'Research ID'
            
        Returns
        -------
<<<<<<< HEAD
        list: List of taxonomy skills from text in JSON format

            [
                {
                    "Research ID": text_id,
                    "Description": String, (optional)
                    "Learning Outcomes": List of Strings, (optional)
                    "Raw Skill": String,
                    "Level": int, (optional)
                    "Knowledge Required": String, (optional)
                    "Task Abilities": String, (optional)
                    "Skill Tag": String,
                    "Correlation Coefficient": float
                },
                ...
            ]
=======
        List of dictionary containing aligned KSAs with taxonomy skills        
>>>>>>> 6f277d0f
        """
        
        matches = []

        raw_skill_embeddings = np.array([get_embedding(self.nlp, skill) for skill in extracted_df['Skill']])

        # Calculate cosine similarities in bulk
        similarities = 1 - cdist(raw_skill_embeddings, self.skill_db_embeddings, metric='cosine')

        for i, raw_skill in tqdm(enumerate(extracted_df['Skill'])):
            skill_matches = np.where(similarities[i] > SIMILARITY_THRESHOLD)[0]
            for match in skill_matches:
                matches.append({
                    "Research ID": extracted_df.iloc[i][id_column],
                    "Description": extracted_df.iloc[i]['description'],
                    "Learning Outcomes": extracted_df.iloc[i]['learning_outcomes'],
                    "Raw Skill": raw_skill,
                    "Level": extracted_df.iloc[i]['Level'],
                    "Knowledge Required": extracted_df.iloc[i]['Knowledge Required'],
                    "Task Abilities": extracted_df.iloc[i]['Task Abilities'],
                    "Skill Tag": f"ESCO.{match}",
                    "Correlation Coefficient": similarities[i, match]
                })

        return matches


    def extractor(self, data, id_column='Research ID', text_columns=["description"], input_type="job_desc"):
        """
        Function takes text dataset to extract and aligns skills based on available taxonomies

        Parameters
        ----------
        data : pandas dataframe
            Dataset containing text id and actual text to extract skills.
        id_column: string
            Name of id column in the dataset. Defaults to 'Research ID'
        text_columns: list
            Name of the text columns in the dataset. Defaults to 'description'
        input_type: string
            Type of input data. Defaults to 'job_desc'

        Returns
        -------
        For CPU:
        list: List of skill tags and similarity_score for all texts in  from text in JSON format
            [
                {
                    "Research ID": text_id,
                    "Skill Tag": String, 
                    "Description": String, (optional)
                    "Learning Outcomes": List of Strings, (optional)
                    "Raw Skill": String,
                    "Level": int, (optional)
                    "Knowledge Required": String, (optional)
                    "Task Abilities": String, (optional)
                    "Correlation Coefficient": float
                },
                ...
            ]
            
        For GPU:
        pandas dataframe with below columns:
            - "Research ID": text_id
            - "Description": text description
            - "Learning Outcomes": learning outcomes
            - "Raw Skill": Raw skill extracted
            - "Level": Level of the skill
            - "Knowledge Required": Knowledge required for the skill
            - "Task Abilities": Task abilities
            - "Skill Tag": taxonomy skill tag
            - "Correlation Coefficient": similarity_score

        """
        
        if torch.cuda.is_available() and self.use_gpu:
            KSAs = self.extract_raw(data, text_columns, id_column, input_type)
        
            extracted_df = pd.DataFrame(KSAs)
            if input_type != 'syllabus':
                extracted_df["learning_outcomes"] = ''

            extracted_df = extracted_df[[id_column, "description", "learning_outcomes", "Skill", "Level", "Knowledge Required", "Task Abilities"]]
            matches = self.align_KSAs(extracted_df, id_column)
            
            extracted = pd.DataFrame(columns=['Research ID', 'Description', 'Learning Outcomes', 'Raw Skill', 'Level', 'Knowledge Required', 'Task Abilities', 'Skill Tag', 'Correlation Coefficient'])
            extracted = extracted._append(matches, ignore_index=True)

            if input_type != "syllabus":
                extracted.drop("Learning Outcomes", axis=1, inplace=True)

        else:
            extracted = pd.DataFrame(columns=['Research ID', 'Raw Skill', 'Skill Tag', 'Correlation Coefficient'])
            for _, row in data.iterrows():
                research_id = row[id_column]
                raw_skills = self.extract_raw(row, text_columns, id_column, input_type)
                if(len(raw_skills) == 0):
                    continue
                else:
                    aligned_skills = self.align_skills(raw_skills, research_id)
                    extracted = extracted._append(aligned_skills, ignore_index=True)

        return extracted<|MERGE_RESOLUTION|>--- conflicted
+++ resolved
@@ -62,11 +62,7 @@
 [1.0.8]     07/11/2024      Satya Phanindra K.  Calculate cosine similarities in bulk for optimal performance.
 [1.0.9]     07/15/2024      Satya Phanindra K.  Error handling for empty list outputs from extract_raw function
 [1.0.10]    11/24/2024      Prudhvi Chekuri     Added support for skills extraction from syllabi data
-<<<<<<< HEAD
-[1.0.11]    03/12/2025      Satya Phanindra K.  Update extractor function to handle syllabus data
-=======
 [1.1.0]     03/12/2025      Prudhvi Chekuri     Added support for extracting KSAs from text and aligning them to the taxonomy
->>>>>>> 6f277d0f
 
 
 TODO:
@@ -265,29 +261,19 @@
 
 
     def align_KSAs(self, extracted_df, id_column):
-<<<<<<< HEAD
-        """
-        This function aligns the skills provided to the available taxonomy
-=======
         
         """
         This function aligns the KSAs provided to the available taxonomy
->>>>>>> 6f277d0f
         
         Parameters
         ----------
         extracted_df : pandas dataframe
-<<<<<<< HEAD
-            Provide dataframe of skills extracted from Job Descriptions / Syllabus.
-=======
             Dataset containing extracted KSAs from text and their details.
->>>>>>> 6f277d0f
         id_column: string
             Name of id column in the dataset. Defaults to 'Research ID'
             
         Returns
         -------
-<<<<<<< HEAD
         list: List of taxonomy skills from text in JSON format
 
             [
@@ -304,9 +290,6 @@
                 },
                 ...
             ]
-=======
-        List of dictionary containing aligned KSAs with taxonomy skills        
->>>>>>> 6f277d0f
         """
         
         matches = []
