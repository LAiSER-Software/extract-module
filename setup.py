from setuptools import setup, find_packages

setup(
<<<<<<< HEAD
    name='dev-laiser',
    version='0.1.21', 
=======
    name='laiser',
    version='0.1.1', 
>>>>>>> 3e940c65
    author='Satya Phanindra Kumar Kalaga, Prudhvi Chekuri, Bharat Khandelwal', 
    author_email='phanindra.connect@gmail.com',  
    description="LAiSER (Leveraging Artificial Intelligence for Skill Extraction & Research) is a tool designed to help learners, educators, and employers extract and share trusted information about skills. It uses a fine-tuned language model to extract raw skill keywords from text, then aligns them with a predefined taxonomy. You can find more technical details in the project's paper.md and an overview in the README.md.", 
    long_description=open('README.md').read(),  
    long_description_content_type='text/markdown',
    url='https://github.com/LAiSER-Software/extract-module',  
    packages=find_packages(),  
    classifiers=[
        'Programming Language :: Python :: 3',
        'License :: OSI Approved :: BSD License', 
        'Operating System :: OS Independent',
    ],
    python_requires='>=3.9',
    install_requires=[
        'numpy>=1.21.0,<2.0.0',
        'pandas==2.2.2',
        'psutil>=5.8.0,<6.0.0',
        'skillNer==1.0.3',
        'scikit-learn>=1.0.0,<2.0.0',
        'spacy>=3.0.0,<4.0.0',
        'transformers>=4.0.0,<5.0.0',
        'tokenizers>=0.10.0,<1.0.0',
        'torch==2.6.0',
        'ipython>=7.0.0,<8.0.0',
        'python-dotenv>=0.19.0,<1.0.0',
        'vllm>=0.1.0,<1.0.0',
        'tqdm>=4.62.0,<5.0.0'
    ],
    extras_require={
        'gpu': [
            'torch==2.6.0',
            'vllm>=0.1.0,<1.0.0'
        ],
        'cpu': [
            'skillNer==1.0.3',
            'spacy>=3.0.0,<4.0.0'
        ]
    }
)<|MERGE_RESOLUTION|>--- conflicted
+++ resolved
@@ -1,13 +1,8 @@
 from setuptools import setup, find_packages
 
 setup(
-<<<<<<< HEAD
-    name='dev-laiser',
-    version='0.1.21', 
-=======
     name='laiser',
     version='0.1.1', 
->>>>>>> 3e940c65
     author='Satya Phanindra Kumar Kalaga, Prudhvi Chekuri, Bharat Khandelwal', 
     author_email='phanindra.connect@gmail.com',  
     description="LAiSER (Leveraging Artificial Intelligence for Skill Extraction & Research) is a tool designed to help learners, educators, and employers extract and share trusted information about skills. It uses a fine-tuned language model to extract raw skill keywords from text, then aligns them with a predefined taxonomy. You can find more technical details in the project's paper.md and an overview in the README.md.", 
